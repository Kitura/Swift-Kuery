import XCTest
@testable import SwiftKueryTests

XCTMain([
<<<<<<< HEAD
     testCase(TestAggregateFunctions.allTests.shuffled()),
     testCase(TestAlias.allTests.shuffled()),
     testCase(TestFilterAndHaving.allTests.shuffled()),
     testCase(TestInsert.allTests.shuffled()),
     testCase(TestJoin.allTests.shuffled()),
     testCase(TestParameters.allTests.shuffled()),
     testCase(TestQueryResult.allTests.shuffled()),
     testCase(TestRaw.allTests.shuffled()),
     testCase(TestSelect.allTests.shuffled()),
     testCase(TestSpecialOperators.allTests.shuffled()),
     testCase(TestSubqueries.allTests.shuffled()),
     testCase(TestSubquery.allTests.shuffled()),
     testCase(TestSyntaxError.allTests.shuffled()),
     testCase(TestUpdate.allTests.shuffled()),
=======
     testCase(TestAggregateFunctions.allTests),
     testCase(TestAlias.allTests),
     testCase(TestFilterAndHaving.allTests),
     testCase(TestInsert.allTests),
     testCase(TestJoin.allTests),
     testCase(TestParameters.allTests),
     testCase(TestQueryResult.allTests),
     testCase(TestRaw.allTests),
     testCase(TestSchema.allTests),
     testCase(TestSelect.allTests),
     testCase(TestSpecialOperators.allTests),
     testCase(TestSubqueries.allTests),
     testCase(TestSubquery.allTests),
     testCase(TestSyntaxError.allTests),
     testCase(TestUpdate.allTests),
>>>>>>> 48997c6a
])<|MERGE_RESOLUTION|>--- conflicted
+++ resolved
@@ -2,7 +2,6 @@
 @testable import SwiftKueryTests
 
 XCTMain([
-<<<<<<< HEAD
      testCase(TestAggregateFunctions.allTests.shuffled()),
      testCase(TestAlias.allTests.shuffled()),
      testCase(TestFilterAndHaving.allTests.shuffled()),
@@ -11,27 +10,11 @@
      testCase(TestParameters.allTests.shuffled()),
      testCase(TestQueryResult.allTests.shuffled()),
      testCase(TestRaw.allTests.shuffled()),
+     testCase(TestSchema.allTests.shuffled()),
      testCase(TestSelect.allTests.shuffled()),
      testCase(TestSpecialOperators.allTests.shuffled()),
      testCase(TestSubqueries.allTests.shuffled()),
      testCase(TestSubquery.allTests.shuffled()),
      testCase(TestSyntaxError.allTests.shuffled()),
      testCase(TestUpdate.allTests.shuffled()),
-=======
-     testCase(TestAggregateFunctions.allTests),
-     testCase(TestAlias.allTests),
-     testCase(TestFilterAndHaving.allTests),
-     testCase(TestInsert.allTests),
-     testCase(TestJoin.allTests),
-     testCase(TestParameters.allTests),
-     testCase(TestQueryResult.allTests),
-     testCase(TestRaw.allTests),
-     testCase(TestSchema.allTests),
-     testCase(TestSelect.allTests),
-     testCase(TestSpecialOperators.allTests),
-     testCase(TestSubqueries.allTests),
-     testCase(TestSubquery.allTests),
-     testCase(TestSyntaxError.allTests),
-     testCase(TestUpdate.allTests),
->>>>>>> 48997c6a
 ])